import argparse
import asyncio
import atexit
import base64
import datetime
import hashlib
import json
import logging
import multiprocessing
import os
import random
import re
import shutil
import sys
import tempfile
import time
from concurrent.futures import ProcessPoolExecutor, ThreadPoolExecutor, as_completed
from concurrent.futures.process import BrokenProcessPool
from dataclasses import dataclass
from functools import cache, partial
from io import BytesIO
from urllib.parse import urlparse

import boto3
import httpx
from botocore.exceptions import ClientError
from huggingface_hub import snapshot_download
from PIL import Image
from pypdf import PdfReader
from tqdm import tqdm

from olmocr.check import (
    check_poppler_version,
    check_torch_gpu_available,
)
from olmocr.data.renderpdf import render_pdf_to_base64png
from olmocr.filter.filter import Language, PdfFilter
from olmocr.image_utils import convert_image_to_pdf_bytes, is_jpeg, is_png
from olmocr.metrics import MetricsKeeper, WorkerTracker
from olmocr.prompts import PageResponse, build_finetuning_prompt
from olmocr.prompts.anchor import get_anchor_text
from olmocr.s3_utils import (
    download_directory,
    download_zstd_csv,
    expand_s3_glob,
    get_s3_bytes,
    get_s3_bytes_with_backoff,
    parse_s3_path,
)
from olmocr.version import VERSION
from olmocr.work_queue import LocalWorkQueue, S3WorkQueue, WorkQueue

# Initialize logger
logger = logging.getLogger(__name__)
logger.setLevel(logging.DEBUG)
logger.propagate = False

server_logger = logging.getLogger("vllm")
server_logger.propagate = False

file_handler = logging.FileHandler("olmocr-pipeline-debug.log", mode="a")
file_handler.setLevel(logging.DEBUG)
file_handler.setFormatter(logging.Formatter("%(asctime)s - %(name)s - %(levelname)s - %(message)s"))

console_handler = logging.StreamHandler()
console_handler.setLevel(logging.INFO)
console_handler.setFormatter(logging.Formatter("%(asctime)s - %(name)s - %(levelname)s - %(message)s"))

# Add handlers to the logger
logger.addHandler(file_handler)
logger.addHandler(console_handler)
server_logger.addHandler(file_handler)

# Quiet logs from pypdf
logging.getLogger("pypdf").setLevel(logging.ERROR)

# Global s3 clients fo the whole script, we have two separate ones in case your workspace and your pdfs are in different accounts
workspace_s3 = boto3.client("s3")
pdf_s3 = boto3.client("s3")

# Global variables for token statistics
metrics = MetricsKeeper(window=60 * 5)
tracker = WorkerTracker()

# Process pool for offloading cpu bound work, like calculating anchor texts, max 32 workers, otherwise it can spawn way too many workers on a big machine
process_pool = ProcessPoolExecutor(max_workers=min(multiprocessing.cpu_count() // 2 + 1, 32), mp_context=multiprocessing.get_context("spawn"))

# Filter object, cached so it will only get loaded when/if you need it
get_pdf_filter = cache(lambda: PdfFilter(languages_to_keep={Language.ENGLISH, None}, apply_download_spam_check=True, apply_form_check=True))

# Specify a default port, but it can be overridden by args
BASE_SERVER_PORT = 30024


@dataclass(frozen=True)
class PageResult:
    s3_path: str
    page_num: int
    response: PageResponse

    input_tokens: int
    output_tokens: int
    is_fallback: bool


async def build_page_query(local_pdf_path: str, page: int, target_longest_image_dim: int, target_anchor_text_len: int, image_rotation: int = 0) -> dict:
    MAX_TOKENS = 4500
    assert image_rotation in [0, 90, 180, 270], "Invalid image rotation provided in build_page_query"

    # Allow the page rendering to process in the background while we get the anchor text (which blocks the main thread)
    image_base64 = await asyncio.to_thread(render_pdf_to_base64png, local_pdf_path, page, target_longest_image_dim=target_longest_image_dim)

    if image_rotation != 0:
        image_bytes = base64.b64decode(image_base64)
        with Image.open(BytesIO(image_bytes)) as img:
            rotated_img = img.rotate(-image_rotation, expand=True)

            # Save the rotated image to a bytes buffer
            buffered = BytesIO()
            rotated_img.save(buffered, format="PNG")

        # Encode the rotated image back to base64
        image_base64 = base64.b64encode(buffered.getvalue()).decode("utf-8")

    instruction_prompt =  (f"Attached is one page of a document that you must process. "
                           f"Just return the plain text representation of this document as if you were reading it naturally. Convert equations to LateX and tables to markdown.\n"
                           f"Return your output as markdown, with a front matter section on top specifying values for the primary_language, is_rotation_valid, rotation_correction, is_table, and is_diagram parameters.")

    return {
        "model": "olmocr",
        "messages": [
            {
                "role": "user",
                "content": [
                    {"type": "image_url", "image_url": {"url": f"data:image/png;base64,{image_base64}"}},
                    {"type": "text", "text": instruction_prompt},
                ],
            }
        ],
        "max_tokens": MAX_TOKENS,
        "temperature": 0.0,
    }


# Manual simple implementation of HTTP Post
# It feels strange perhaps, but httpx and aiohttp are very complex beasts
# Ex. the sessionpool in httpcore has 4 different locks in it, and I've noticed
# that at the scale of 100M+ requests, that they deadlock in different strange ways
async def apost(url, json_data):
    parsed_url = urlparse(url)
    host = parsed_url.hostname
    port = parsed_url.port or 80
    path = parsed_url.path or "/"

    writer = None
    try:
        reader, writer = await asyncio.open_connection(host, port)

        json_payload = json.dumps(json_data)
        request = (
            f"POST {path} HTTP/1.1\r\n"
            f"Host: {host}\r\n"
            f"Content-Type: application/json\r\n"
            f"Content-Length: {len(json_payload)}\r\n"
            f"Connection: close\r\n\r\n"
            f"{json_payload}"
        )
        writer.write(request.encode())
        await writer.drain()

        # Read status line
        status_line = await reader.readline()
        if not status_line:
            raise ConnectionError("No response from server")
        status_parts = status_line.decode().strip().split(" ", 2)
        if len(status_parts) < 2:
            raise ValueError(f"Malformed status line: {status_line.decode().strip()}")
        status_code = int(status_parts[1])

        # Read headers
        headers = {}
        while True:
            line = await reader.readline()
            if line in (b"\r\n", b"\n", b""):
                break
            key, _, value = line.decode().partition(":")
            headers[key.strip().lower()] = value.strip()

        # Read response body
        if "content-length" in headers:
            body_length = int(headers["content-length"])
            response_body = await reader.readexactly(body_length)
        else:
            raise ConnectionError("Anything other than fixed content length responses are not implemented yet")

        return status_code, response_body
    except Exception as e:
        # Pass through errors
        raise e
    finally:
        # But just make sure to close the socket on your way out
        if writer is not None:
            try:
                writer.close()
                await writer.wait_closed()
            except:
                pass


async def process_page(args, worker_id: int, pdf_orig_path: str, pdf_local_path: str, page_num: int) -> PageResult:
    COMPLETION_URL = f"http://localhost:{BASE_SERVER_PORT}/v1/chat/completions"
    MAX_RETRIES = args.max_page_retries
    TEMPERATURE_BY_ATTEMPT = [0.1, 0.1, 0.2, 0.3, 0.5, 0.8, 0.1, 0.8]
    FORCE_NO_DOCUMENT_ANCHORING_BY_ATTEMPT = [False, False, False, False, False, False, True, True]
    assert len(TEMPERATURE_BY_ATTEMPT) == len(FORCE_NO_DOCUMENT_ANCHORING_BY_ATTEMPT)
    exponential_backoffs = 0
    local_anchor_text_len = args.target_anchor_text_len
    local_image_rotation = 0
    attempt = 0
    await tracker.track_work(worker_id, f"{pdf_orig_path}-{page_num}", "started")

    while attempt < MAX_RETRIES:
        lookup_attempt = min(attempt, len(FORCE_NO_DOCUMENT_ANCHORING_BY_ATTEMPT) - 1)
        query = await build_page_query(
            pdf_local_path,
            page_num,
            args.target_longest_image_dim,
            local_anchor_text_len if not FORCE_NO_DOCUMENT_ANCHORING_BY_ATTEMPT[lookup_attempt] else -1,
            image_rotation=local_image_rotation,
        )
        # Change temperature as number of attempts increases to overcome repetition issues at expense of quality
        query["temperature"] = TEMPERATURE_BY_ATTEMPT[lookup_attempt]

        logger.info(f"Built page query for {pdf_orig_path}-{page_num}")

        try:
            status_code, response_body = await apost(COMPLETION_URL, json_data=query)

            if status_code == 400:
                raise ValueError(f"Got BadRequestError from server: {response_body}, skipping this response")
            elif status_code == 500:
                raise ValueError(f"Got InternalServerError from server: {response_body}, skipping this response")
            elif status_code != 200:
                raise ValueError(f"Error http status {status_code}")

            base_response_data = json.loads(response_body)

            if base_response_data["usage"]["total_tokens"] > args.model_max_context:
                local_anchor_text_len = max(1, local_anchor_text_len // 2)
                logger.info(f"Reducing anchor text len to {local_anchor_text_len} for {pdf_orig_path}-{page_num}")
                raise ValueError("Response exceeded model_max_context, cannot use this response")

            metrics.add_metrics(
                server_input_tokens=base_response_data["usage"].get("prompt_tokens", 0),
                server_output_tokens=base_response_data["usage"].get("completion_tokens", 0),
            )

            model_response_json = json.loads(base_response_data["choices"][0]["message"]["content"])
            page_response = PageResponse(**model_response_json)

            if not page_response.is_rotation_valid and attempt < MAX_RETRIES - 1:
                logger.info(
                    f"Got invalid_page rotation for {pdf_orig_path}-{page_num} attempt {attempt}, retrying with {page_response.rotation_correction} rotation"
                )
                local_image_rotation = page_response.rotation_correction
                raise ValueError(f"invalid_page rotation for {pdf_orig_path}-{page_num}")

            metrics.add_metrics(completed_pages=1)
            await tracker.track_work(worker_id, f"{pdf_orig_path}-{page_num}", "finished")
            return PageResult(
                pdf_orig_path,
                page_num,
                page_response,
                input_tokens=base_response_data["usage"].get("prompt_tokens", 0),
                output_tokens=base_response_data["usage"].get("completion_tokens", 0),
                is_fallback=False,
            )
        except (ConnectionError, OSError, asyncio.TimeoutError) as e:
            logger.warning(f"Client error on attempt {attempt} for {pdf_orig_path}-{page_num}: {type(e)} {e}")

            # Now we want to do exponential backoff, and not count this as an actual page retry
            # Page retrys are supposed to be for fixing bad results from the model, but actual requests to vllm
            # are supposed to work. Probably this means that the server is just restarting
            sleep_delay = 10 * (2**exponential_backoffs)
            exponential_backoffs += 1
            logger.info(f"Sleeping for {sleep_delay} seconds on {pdf_orig_path}-{page_num} to allow server restart")
            await asyncio.sleep(sleep_delay)
        except asyncio.CancelledError:
            logger.info(f"Process page {pdf_orig_path}-{page_num} cancelled")
            await tracker.track_work(worker_id, f"{pdf_orig_path}-{page_num}", "cancelled")
            raise
        except json.JSONDecodeError as e:
            logger.warning(f"JSON decode error on attempt {attempt} for {pdf_orig_path}-{page_num}: {e}")

            local_anchor_text_len = max(1, local_anchor_text_len // 2)
            logger.info(f"Reducing anchor text len to {local_anchor_text_len} for {pdf_orig_path}-{page_num}")

            attempt += 1
        except ValueError as e:
            logger.warning(f"ValueError on attempt {attempt} for {pdf_orig_path}-{page_num}: {type(e)} - {e}")
            attempt += 1
        except Exception as e:
            logger.exception(f"Unexpected error on attempt {attempt} for {pdf_orig_path}-{page_num}: {type(e)} - {e}")
            attempt += 1

    logger.error(f"Failed to process {pdf_orig_path}-{page_num} after {MAX_RETRIES} attempts.")
    metrics.add_metrics(failed_pages=1)
    await tracker.track_work(worker_id, f"{pdf_orig_path}-{page_num}", "errored")

    return PageResult(
        pdf_orig_path,
        page_num,
        PageResponse(
            natural_text=get_anchor_text(pdf_local_path, page_num, pdf_engine="pdftotext"),
            primary_language=None,
            is_rotation_valid=True,
            rotation_correction=0,
            is_table=False,
            is_diagram=False,
        ),
        input_tokens=0,
        output_tokens=0,
        is_fallback=True,
    )


async def process_pdf(args, worker_id: int, pdf_orig_path: str):
    with tempfile.NamedTemporaryFile("wb+", suffix=".pdf", delete=False) as tf:
        try:
            data = await asyncio.to_thread(lambda: get_s3_bytes_with_backoff(pdf_s3, pdf_orig_path))
            tf.write(data)
            tf.flush()
        except ClientError as ex:
            if ex.response["Error"]["Code"] == "NoSuchKey":
                logger.info(f"S3 File Not found, skipping it completely {pdf_orig_path}")
                return None
            else:
                raise

        if is_png(tf.name) or is_jpeg(tf.name):
            logger.info(f"Converting {pdf_orig_path} from image to PDF format...")
            tf.seek(0)
            tf.write(convert_image_to_pdf_bytes(tf.name))
            tf.flush()

    try:
        try:
            reader = PdfReader(tf.name)
            num_pages = reader.get_num_pages()
        except:
            logger.exception(f"Could not count number of pages for {pdf_orig_path}, aborting document")
            return None

        logger.info(f"Got {num_pages} pages to do for {pdf_orig_path} in worker {worker_id}")

        if args.apply_filter and get_pdf_filter().filter_out_pdf(tf.name):
            logger.info(f"Filtering out pdf {pdf_orig_path}")
            return None

        # List to hold the tasks for processing each page
        page_tasks = []
        page_results = []

        try:
            async with asyncio.TaskGroup() as tg:
                for page_num in range(1, num_pages + 1):
                    task = tg.create_task(process_page(args, worker_id, pdf_orig_path, tf.name, page_num))
                    page_tasks.append(task)

            # Collect the results from the entire task group, assuming no exceptions
            page_results = [task.result() for task in page_tasks]

            num_fallback_pages = sum(page_result.is_fallback for page_result in page_results)

            if num_fallback_pages / num_pages > args.max_page_error_rate:
                logger.error(
                    f"Document {pdf_orig_path} has {num_fallback_pages} fallback pages out of {num_pages} exceeding max_page_error_rate of {args.max_page_error_rate}, discarding document."
                )
                return None
            elif num_fallback_pages > 0:
                logger.warning(
                    f"Document {pdf_orig_path} processed with {num_fallback_pages} fallback pages out of {num_pages}, proceeding to build Dolma document."
                )

            return build_dolma_document(pdf_orig_path, page_results)
        except Exception as e:
            # Check for ExceptionGroup with BrokenProcessPool
            if isinstance(e, ExceptionGroup):
                broken_pool, other = e.split(BrokenProcessPool)
                if broken_pool is not None:  # Found at least one BrokenProcessPool
                    logger.critical("Encountered BrokenProcessPool, exiting process.")
                    sys.exit(1)

            logger.exception(f"Exception in process_pdf for {pdf_orig_path}: {e}")
            # You can't build a dolma doc with even 1 failed page, so just get out of here
            # However, you don't want to propagate an exception higher up and cancel the entire work_group
            return None
    finally:
        if os.path.exists(tf.name):
            os.unlink(tf.name)


def build_dolma_document(pdf_orig_path, page_results):
    # Build the document text and page spans
    document_text = ""
    pdf_page_spans = []
    current_char_pos = 0

    for index, page_result in enumerate(page_results):
        if page_result.response.natural_text is not None:
            content = page_result.response.natural_text + ("\n" if index < len(page_results) - 1 else "")
        else:
            content = ""

        start_pos = current_char_pos
        document_text += content
        current_char_pos = len(document_text)
        pdf_page_spans.append([start_pos, current_char_pos, page_result.page_num])

    if not document_text:
        logger.info(f"No document text for {pdf_orig_path}")
        return None  # Return None if the document text is empty

    # Build the Dolma document
    metadata = {
        "Source-File": pdf_orig_path,
        "olmocr-version": VERSION,
        "pdf-total-pages": len(page_results),
        "total-input-tokens": sum(page.input_tokens for page in page_results),
        "total-output-tokens": sum(page.output_tokens for page in page_results),
        "total-fallback-pages": sum(page.is_fallback for page in page_results),
    }

    id_ = hashlib.sha1(document_text.encode()).hexdigest()

    dolma_doc = {
        "id": id_,
        "text": document_text,
        "source": "olmocr",
        "added": datetime.datetime.now().strftime("%Y-%m-%d"),
        "created": datetime.datetime.now().strftime("%Y-%m-%d"),
        "metadata": metadata,
        "attributes": {"pdf_page_numbers": pdf_page_spans},
    }
    return dolma_doc


async def worker(args, work_queue: WorkQueue, semaphore, worker_id):
    while True:
        # Wait until allowed to proceed
        await semaphore.acquire()

        work_item = await work_queue.get_work()

        if work_item is None:
            logger.info(f"Worker {worker_id} exiting due to empty queue")
            semaphore.release()
            break

        logger.info(f"Worker {worker_id} processing work item {work_item.hash}")
        await tracker.clear_work(worker_id)

        try:
            async with asyncio.TaskGroup() as tg:
                dolma_tasks = [tg.create_task(process_pdf(args, worker_id, pdf)) for pdf in work_item.work_paths]
                logger.info(f"Created all tasks for {work_item.hash}")

            logger.info(f"Finished TaskGroup for worker on {work_item.hash}")

            dolma_docs = []
            for task in dolma_tasks:
                try:
                    result = task.result()
                except:
                    # some dolma doc creations may have failed
                    pass

                if result is not None:
                    dolma_docs.append(result)

            logger.info(f"Got {len(dolma_docs)} docs for {work_item.hash}")

            # Write the Dolma documents to a local temporary file in JSONL format
            with tempfile.NamedTemporaryFile(mode="w+", delete=False) as tf:
                for doc in dolma_docs:
                    tf.write(json.dumps(doc))
                    tf.write("\n")
                tf.flush()
                temp_path = tf.name

            try:
                # Define the output S3 path using the work_hash
                output_final_path = os.path.join(args.workspace, "results", f"output_{work_item.hash}.jsonl")

                if output_final_path.startswith("s3://"):
                    bucket, key = parse_s3_path(output_final_path)
                    workspace_s3.upload_file(temp_path, bucket, key)
                else:
                    shutil.copyfile(temp_path, output_final_path)
            finally:
                # Clean up the temporary file
                if os.path.exists(temp_path):
                    os.unlink(temp_path)

            # If --markdown flag is set, also write the natural text to markdown files
            if args.markdown:
                logger.info(f"Writing {len(dolma_docs)} markdown files for {work_item.hash}")
                for doc in dolma_docs:
                    source_file = doc["metadata"]["Source-File"]
                    natural_text = doc["text"]

                    # Create the output markdown path that preserves the folder structure
                    if source_file.startswith("s3://"):
                        # Extract the path after the bucket name for S3 sources
                        parsed = urlparse(source_file)
                        relative_path = parsed.path.lstrip("/")
                    else:
                        # For local files, use the full path
                        relative_path = source_file

                    # Change the extension to .md
                    md_filename = os.path.splitext(os.path.basename(relative_path))[0] + ".md"
                    # Get the directory path without the filename
                    dir_path = os.path.dirname(relative_path)

                    # Create the output markdown path
                    markdown_dir = os.path.join(args.workspace, "markdown", dir_path)
                    markdown_path = os.path.join(markdown_dir, md_filename)

                    # Create the directory structure if it doesn't exist
                    if markdown_path.startswith("s3://"):
                        # For S3 paths, we'll create a temporary file and upload it
                        with tempfile.NamedTemporaryFile(mode="w+", delete=False) as md_tf:
                            md_tf.write(natural_text)
                            md_tf.flush()
                            md_temp_path = md_tf.name

                        try:
                            md_bucket, md_key = parse_s3_path(markdown_path)
                            workspace_s3.upload_file(md_temp_path, md_bucket, md_key)
                        finally:
                            # Make sure to clean up the temporary file even if upload fails
                            if os.path.exists(md_temp_path):
                                os.unlink(md_temp_path)
                    else:
                        # For local paths, create the directory structure and write the file
                        os.makedirs(markdown_dir, exist_ok=True)
                        with open(markdown_path, "w") as md_f:
                            md_f.write(natural_text)

            # Update finished token counts from successful documents
            metrics.add_metrics(
                finished_input_tokens=sum(doc["metadata"]["total-input-tokens"] for doc in dolma_docs),
                finished_output_tokens=sum(doc["metadata"]["total-output-tokens"] for doc in dolma_docs),
            )

            await work_queue.mark_done(work_item)
        except Exception as e:
            logger.exception(f"Exception occurred while processing work_hash {work_item.hash}: {e}")
        finally:
            semaphore.release()


async def vllm_server_task(model_name_or_path, args, semaphore):
    cmd = [
        "vllm",
        "serve",
        model_name_or_path,
        "--port",
        str(BASE_SERVER_PORT),
        "--disable-log-requests",
        "--uvicorn-log-level",
        "warning",
        "--served-model-name",
        "olmocr",
        "--tensor-parallel-size",
        str(args.tensor_parallel_size),
        "--data-parallel-size",
        str(args.data_parallel_size),
    ]

    proc = await asyncio.create_subprocess_exec(
        *cmd,
        stdout=asyncio.subprocess.PIPE,
        stderr=asyncio.subprocess.PIPE,
    )

    # Ensure the subprocess is terminated on exit
    def _kill_proc():
        proc.terminate()

    atexit.register(_kill_proc)

    # Shared variables between tasks
    last_running_req, last_queue_req = 0, 0
    server_printed_ready_message = False
    last_semaphore_release = time.time()

    async def process_line(line):
        nonlocal last_running_req, last_queue_req, last_semaphore_release, server_printed_ready_message
        server_logger.info(line)

        # if the server hasn't initialized yet, log all the lines to the main logger also, so that the user
        # can see any warnings/errors more easily
        if not server_printed_ready_message:
            logger.info(line)

        if "Detected errors during sampling" in line:
            logger.error("Cannot continue, sampling errors detected, model is probably corrupt")
            sys.exit(1)

        if not server_printed_ready_message and ("The server is fired up and ready to roll!" in line or "Starting vLLM API server" in line):
            server_printed_ready_message = True
            last_semaphore_release = time.time()

        match = re.search(r"Running: (\d+)", line)
        if match:
            last_running_req = int(match.group(1))

        match = re.search(r"(?:Waiting|Pending):\s*(\d+)", line)
        if match:
            last_queue_req = int(match.group(1))
            logger.info(f"vllm running req: {last_running_req} queue req: {last_queue_req}")

    async def read_stream(stream):
        while True:
            line = await stream.readline()
            if not line:
                break
            try:
                line = line.decode("utf-8").rstrip()
                await process_line(line)
            except Exception as ex:
                logger.warning(f"Got {ex} when reading log line from inference server, skipping")

    async def timeout_task():
        nonlocal last_running_req, last_queue_req, last_semaphore_release
        try:
            while True:
                await asyncio.sleep(1)
                if server_printed_ready_message and last_queue_req == 0 and time.time() - last_semaphore_release > 30 and semaphore.locked():
                    semaphore.release()
                    last_semaphore_release = time.time()
                    logger.info("Semaphore released, allowing a worker to proceed.")
        except asyncio.CancelledError:
            pass  # Clean up if the task is cancelled

    # Start tasks to read stdout, stderr, and handle timeout logic
    stdout_task = asyncio.create_task(read_stream(proc.stdout))
    stderr_task = asyncio.create_task(read_stream(proc.stderr))
    timeout_task = asyncio.create_task(timeout_task())

    try:
        await proc.wait()
    except asyncio.CancelledError:
        logger.info("Got cancellation request for VLLM server")
        proc.terminate()
        raise

    timeout_task.cancel()
    await asyncio.gather(stdout_task, stderr_task, timeout_task, return_exceptions=True)


async def vllm_server_host(model_name_or_path, args, semaphore):
    MAX_RETRIES = 5
    retry = 0

    while retry < MAX_RETRIES:
        await vllm_server_task(model_name_or_path, args, semaphore)
        logger.warning("VLLM server task ended")
        retry += 1

    if retry >= MAX_RETRIES:
        logger.error(f"Ended up starting the vllm server more than {retry} times, cancelling pipeline")
        logger.error("")
        logger.error(
            "Please make sure vllm is installed according to the latest instructions here: https://docs.vllm.ai/en/stable/getting_started/installation/gpu.html"
        )
        sys.exit(1)


async def vllm_server_ready():
    max_attempts = 300
    delay_sec = 1
    url = f"http://localhost:{BASE_SERVER_PORT}/v1/models"

    for attempt in range(1, max_attempts + 1):
        try:
            async with httpx.AsyncClient() as session:
                response = await session.get(url)

                if response.status_code == 200:
                    logger.info("vllm server is ready.")
                    return
                else:
                    logger.info(f"Attempt {attempt}: Unexpected status code {response.status_code}")
        except Exception:
            logger.warning(f"Attempt {attempt}: Please wait for vllm server to become ready...")

        await asyncio.sleep(delay_sec)

    raise Exception("vllm server did not become ready after waiting.")


async def download_model(model_name_or_path: str, max_retries: int = 5):
    for retry in range(max_retries):
        try:
            if model_name_or_path.startswith("s3://") or model_name_or_path.startswith("gs://") or model_name_or_path.startswith("weka://"):
                logger.info(f"Downloading model directory from '{model_name_or_path}'")
                model_cache_dir = os.path.join(os.path.expanduser("~"), ".cache", "olmocr", "model")
                # Delete existing model cache directory if it exists
                if os.path.exists(model_cache_dir):
                    shutil.rmtree(model_cache_dir)
                download_directory([model_name_or_path], model_cache_dir)
                return model_cache_dir
            elif os.path.isabs(model_name_or_path) and os.path.isdir(model_name_or_path):
                logger.info(f"Using local model path at '{model_name_or_path}'")
                return model_name_or_path
            else:
                logger.info(f"Downloading model with hugging face '{model_name_or_path}'")
                snapshot_download(repo_id=model_name_or_path)
                return model_name_or_path
        except Exception:
            if retry == max_retries - 1:
                raise  # Raise on final attempt and fail the job

            sleep_time = random.randrange(2, 20) * 2**retry
            logger.exception(f"Could not download model, sleeping for {sleep_time} seconds to retry ({retry + 1}/{max_retries})")
            await asyncio.sleep(random.randrange(10, 30) * 2**retry)


async def metrics_reporter(work_queue):
    while True:
        # Leading newlines preserve table formatting in logs
        logger.info(f"Queue remaining: {work_queue.size}")
        logger.info("\n" + str(metrics))
        logger.info("\n" + str(await tracker.get_status_table()))
        await asyncio.sleep(10)


def submit_beaker_job(args):
    from beaker import (  # type: ignore
        Beaker,
        Constraints,
        EnvVar,
        ExperimentSpec,
        ImageSource,
        Priority,
        ResultSpec,
        SecretNotFound,
        TaskContext,
        TaskResources,
        TaskSpec,
    )

    b = Beaker.from_env(default_workspace=args.beaker_workspace)
    account = b.account.whoami()
    owner = account.name
    beaker_image = f"jakep/olmocr-inference-{VERSION}"

    task_name = f"olmocr-{os.path.basename(args.workspace.rstrip('/'))}"

    # Take out --beaker flag so the workers will just run things
    args_list = [arg for arg in sys.argv[1:] if arg != "--beaker"]

    # Take out the --pdfs [arg] or --pdfs=[arg], since the queue is populated locally
    args_list = [arg for i, arg in enumerate(args_list) if not (arg.startswith("--pdfs") or (i > 0 and args_list[i - 1] == "--pdfs"))]

    try:
        b.secret.get(f"{owner}-WEKA_ACCESS_KEY_ID", args.beaker_workspace)
        b.secret.get(f"{owner}-WEKA_SECRET_ACCESS_KEY", args.beaker_workspace)
        b.secret.get(f"{owner}-AWS_CREDENTIALS_FILE", args.beaker_workspace)
    except SecretNotFound:
        print(
            f"Expected beaker secrets for accessing Weka and S3 are not found. Are you okay to write those to your beaker workspace {args.beaker_workspace}? [y/n]"
        )

        if input().strip().lower() != "y":
            print("Exiting...")
            sys.exit(1)

        b.secret.write(f"{owner}-WEKA_ACCESS_KEY_ID", os.environ.get("WEKA_ACCESS_KEY_ID", ""), args.beaker_workspace)
        b.secret.write(f"{owner}-WEKA_SECRET_ACCESS_KEY", os.environ.get("WEKA_SECRET_ACCESS_KEY", ""), args.beaker_workspace)
        b.secret.write(
            f"{owner}-AWS_CREDENTIALS_FILE",
            open(os.path.join(os.path.expanduser("~"), ".aws", "credentials")).read(),
            args.beaker_workspace,
        )

    env_var_secrets = [
        EnvVar(name="WEKA_ACCESS_KEY_ID", secret=f"{owner}-WEKA_ACCESS_KEY_ID"),
        EnvVar(name="WEKA_SECRET_ACCESS_KEY", secret=f"{owner}-WEKA_SECRET_ACCESS_KEY"),
        EnvVar(name="AWS_CREDENTIALS_FILE", secret=f"{owner}-AWS_CREDENTIALS_FILE"),
    ]

    try:
        b.secret.get("OLMOCR_PREVIEW_HF_TOKEN", args.beaker_workspace)
        env_var_secrets.append(EnvVar(name="HF_TOKEN", secret="OLMOCR_PREVIEW_HF_TOKEN"))
    except SecretNotFound:
        pass

    try:
        b.secret.get("OE_DATA_GCS_SA_KEY", args.beaker_workspace)
        env_var_secrets.append(EnvVar(name="GOOGLE_APPLICATION_CREDENTIALS_FILE", secret="OE_DATA_GCS_SA_KEY"))
    except SecretNotFound:
        print("Input the olmo-gcs SA key if you would like to load weights from gcs (end with a double newline):")
        lines = []
        prev_empty = False
        for line in iter(input, None):
            if not line and prev_empty:
                break
            prev_empty = not line
            lines.append(line)
        gcs_sa_key = "\n".join(lines[:-1]).strip()  # Remove the last empty line
        if gcs_sa_key:
            b.secret.write("OE_DATA_GCS_SA_KEY", gcs_sa_key, args.beaker_workspace)
            env_var_secrets.append(EnvVar(name="GOOGLE_APPLICATION_CREDENTIALS_FILE", secret="OE_DATA_GCS_SA_KEY"))

    # Create the experiment spec
    experiment_spec = ExperimentSpec(
        budget="ai2/oe-data",
        description=task_name,
        tasks=[
            TaskSpec(
                name=task_name,
                propagate_failure=False,
                propagate_preemption=False,
                replicas=args.beaker_gpus,
                context=TaskContext(
                    priority=Priority(args.beaker_priority),
                    preemptible=True,
                ),
                image=ImageSource(beaker=beaker_image),
                command=["python", "-m", "olmocr.pipeline"] + args_list,
                env_vars=[EnvVar(name="BEAKER_JOB_NAME", value=task_name), EnvVar(name="OWNER", value=owner)] + env_var_secrets,
                resources=TaskResources(gpu_count=1),
                constraints=Constraints(cluster=args.beaker_cluster if isinstance(args.beaker_cluster, list) else [args.beaker_cluster]),
                result=ResultSpec(path="/noop-results"),
            )
        ],
    )

    experiment_data = b.experiment.create(spec=experiment_spec, workspace=args.beaker_workspace)

    print(f"Experiment URL: https://beaker.org/ex/{experiment_data.id}")


def print_stats(args, root_work_queue):
    LONG_CONTEXT_THRESHOLD = 32768

    assert args.workspace.startswith("s3://"), "Printing stats functionality only works with s3 workspaces for now."

    # Get total work items and completed items
    index_file_s3_path = os.path.join(args.workspace, "work_index_list.csv.zstd")
    output_glob = os.path.join(args.workspace, "results", "*.jsonl")

    done_work_items = expand_s3_glob(workspace_s3, output_glob)
    work_queue_lines = download_zstd_csv(workspace_s3, index_file_s3_path)

    work_queue = {}
    for line in work_queue_lines:
        if line.strip():
            parts = root_work_queue._decode_csv_row(line.strip())
            if parts:  # Ensure we have at least one part
                work_queue[parts[0]] = parts[1:]

    total_items = len(work_queue)
    completed_items = len(done_work_items)

    def process_output_file(s3_path):
        try:
            data = get_s3_bytes(workspace_s3, s3_path)
            doc_count = 0
            total_input_tokens = 0
            total_output_tokens = 0
            total_pages = 0
            total_fallback_pages = 0
            processed_paths = set()

            # Counters for long context docs within a single file
            long_context_docs = 0
            long_context_tokens = 0

            for line in data.decode("utf-8").splitlines():
                if line.strip():
                    doc = json.loads(line)
                    doc_count += 1
                    doc_input_tokens = doc["metadata"].get("total-input-tokens", 0)
                    doc_output_tokens = doc["metadata"].get("total-output-tokens", 0)
                    doc_pages = doc["metadata"].get("pdf-total-pages", 0)
                    doc_fallback_pages = doc["metadata"].get("total-fallback-pages", 0)

                    total_input_tokens += doc_input_tokens
                    total_output_tokens += doc_output_tokens
                    total_pages += doc_pages
                    total_fallback_pages += doc_fallback_pages
                    processed_paths.add(doc["metadata"]["Source-File"])

                    # Check if this doc exceeds the long context threshold
                    if doc_output_tokens > LONG_CONTEXT_THRESHOLD:
                        long_context_docs += 1
                        long_context_tokens += doc_output_tokens

            return (
                doc_count,
                total_input_tokens,
                total_output_tokens,
                total_pages,
                total_fallback_pages,
                processed_paths,
                long_context_docs,
                long_context_tokens,
            )
        except Exception as e:
            logger.warning(f"Error processing {s3_path}: {e}")
            return 0, 0, 0, 0, 0, set(), 0, 0

    print(f"\nCompleted work items {completed_items:,} out of {total_items:,}: {completed_items/total_items*100:.2f}%")
    print("\nProcessing output files...")
    docs_total = 0
    input_tokens_total = 0
    output_tokens_total = 0
    pages_total = 0
    fallback_pages_total = 0
    all_processed_paths = set()
    original_paths = set()

    # Counters for long context documents across all files
    long_context_docs_count = 0
    long_context_tokens_total = 0

    # First collect all original PDF paths
    for done_work_item in done_work_items:
        if match := re.search(r"output_(\w+).jsonl", done_work_item):
            done_work_hash = match.group(1)
            if done_work_hash in work_queue:
                original_paths.update(work_queue[done_work_hash])

    with ThreadPoolExecutor() as executor:
        futures = {executor.submit(process_output_file, item): item for item in done_work_items}

        for future in tqdm(as_completed(futures), total=len(futures)):
            (doc_count, input_tokens, output_tokens, pages, fallback_pages, processed_paths, long_context_docs, long_context_tokens) = future.result()
            docs_total += doc_count
            input_tokens_total += input_tokens
            output_tokens_total += output_tokens
            pages_total += pages
            fallback_pages_total += fallback_pages
            all_processed_paths.update(processed_paths)
            long_context_docs_count += long_context_docs
            long_context_tokens_total += long_context_tokens

    skipped_paths = original_paths - all_processed_paths

    print("\nWork Items Status:")
    print(f"Total work items: {total_items:,}")
    print(f"Completed items: {completed_items:,}")
    print(f"Remaining items: {total_items - completed_items:,}")

    print("\nResults:")
    print(f"Total documents processed: {docs_total:,}")
    print(f"Total documents skipped: {len(skipped_paths):,}")
    print(f"Total pages on fallback: {fallback_pages_total:,}")
    print(f"Total pages processed: {pages_total:,}")

    print(f"\nTotal output tokens: {output_tokens_total:,}")
    print(f"Projected output tokens: {round((output_tokens_total/max(1, completed_items))*total_items):,}")

    print(f"\nAverage pages per doc: {pages_total/max(1,docs_total):,.1f}")
    print(f"Average output tokens per doc: {output_tokens_total/max(1,docs_total):,.1f}")
    print(f"Average output tokens per page: {output_tokens_total/max(1,pages_total):,.1f}")

    # Print long context documents stats
    print(f"\nLong Context Documents (>{LONG_CONTEXT_THRESHOLD} tokens): {long_context_docs_count:,}")
    print(f"Total tokens in long context documents: {long_context_tokens_total:,}")


async def main():
    parser = argparse.ArgumentParser(description="Manager for running millions of PDFs through a batch inference pipeline")
    parser.add_argument(
        "workspace",
        help="The filesystem path where work will be stored, can be a local folder, or an s3 path if coordinating work with many workers, s3://bucket/prefix/ ",
    )
    parser.add_argument(
        "--pdfs",
        nargs="*",
        help="Path to add pdfs stored in s3 to the workspace, can be a glob path s3://bucket/prefix/*.pdf or path to file containing list of pdf paths",
        default=None,
    )
    parser.add_argument("--workspace_profile", help="S3 configuration profile for accessing the workspace", default=None)
    parser.add_argument("--pdf_profile", help="S3 configuration profile for accessing the raw pdf documents", default=None)
    parser.add_argument("--pages_per_group", type=int, default=500, help="Aiming for this many pdf pages per work item group")
    parser.add_argument("--max_page_retries", type=int, default=8, help="Max number of times we will retry rendering a page")
    parser.add_argument("--max_page_error_rate", type=float, default=0.004, help="Rate of allowable failed pages in a document, 1/250 by default")
    parser.add_argument("--workers", type=int, default=20, help="Number of workers to run at a time")
    parser.add_argument("--apply_filter", action="store_true", help="Apply basic filtering to English pdfs which are not forms, and not likely seo spam")
    parser.add_argument("--stats", action="store_true", help="Instead of running any job, reports some statistics about the current workspace")
    parser.add_argument("--markdown", action="store_true", help="Also write natural text to markdown files preserving the folder structure of the input pdfs")

    # Model parameters
    parser.add_argument(
        "--model",
        help="List of paths where you can find the model to convert this pdf. You can specify several different paths here, and the script will try to use the one which is fastest to access",
        default="allenai/olmOCR-7B-0225-preview",
    )
    parser.add_argument("--model_max_context", type=int, default="8192", help="Maximum context length that the model was fine tuned under")
<<<<<<< HEAD
    parser.add_argument("--target_longest_image_dim", type=int, help="Dimension on longest side to use for rendering the pdf pages", default=1024)
    parser.add_argument("--target_anchor_text_len", type=int, help="Maximum amount of anchor text to use (characters)", default=6000)
=======
    parser.add_argument("--target_longest_image_dim", type=int, help="Dimension on longest side to use for rendering the pdf pages", default=1280)
    parser.add_argument("--target_anchor_text_len", type=int, help="Maximum amount of anchor text to use (characters)", default=-1)
    parser.add_argument("--guided_decoding", action="store_true", help="Enable guided decoding for model YAML type outputs")
>>>>>>> f014c2aa

    # Beaker/job running stuff
    parser.add_argument("--beaker", action="store_true", help="Submit this job to beaker instead of running locally")
    parser.add_argument("--beaker_workspace", help="Beaker workspace to submit to", default="ai2/olmocr")
    parser.add_argument(
        "--beaker_cluster",
        help="Beaker clusters you want to run on",
        default=["ai2/jupiter-cirrascale-2", "ai2/ceres-cirrascale", "ai2/neptune-cirrascale", "ai2/saturn-cirrascale", "ai2/augusta-google-1"],
    )
    parser.add_argument("--beaker_gpus", type=int, default=1, help="Number of gpu replicas to run")
    parser.add_argument("--beaker_priority", type=str, default="normal", help="Beaker priority level for the job")
    parser.add_argument("--port", type=int, default=30024, help="Port to use for the VLLM server")
    parser.add_argument("--tensor-parallel-size", "-tp", type=int, default=1, help="Tensor parallel size for vLLM")
    parser.add_argument("--data-parallel-size", "-dp", type=int, default=1, help="Data parallel size for vLLM")
    args = parser.parse_args()

    global workspace_s3, pdf_s3
    # set the global BASE_SERVER_PORT from args
    global BASE_SERVER_PORT
    BASE_SERVER_PORT = args.port

    # setup the job to work in beaker environment, load secrets, adjust logging, etc.
    if "BEAKER_JOB_NAME" in os.environ:
        server_logger.addHandler(console_handler)
        cred_path = os.path.join(os.path.expanduser("~"), ".aws", "credentials")
        os.makedirs(os.path.dirname(cred_path), exist_ok=True)
        with open(cred_path, "w") as f:
            f.write(os.environ.get("AWS_CREDENTIALS_FILE"))
        cred_path = os.path.join(os.path.expanduser("~"), ".gcs", "credentials")
        os.makedirs(os.path.dirname(cred_path), exist_ok=True)
        with open(cred_path, "w") as f:
            f.write(os.environ.get("GOOGLE_APPLICATION_CREDENTIALS_FILE"))
        os.environ["GOOGLE_APPLICATION_CREDENTIALS"] = cred_path
        workspace_s3 = boto3.client("s3")
        pdf_s3 = boto3.client("s3")

        # Wait a little bit so that not all beaker jobs in a task start at the same time and download the model at the same time
        replica_count = int(os.environ.get("BEAKER_REPLICA_COUNT", "1"))
        interval = 10 if (replica_count - 1) * 10 <= 30 else 30 / max(1, replica_count - 1)
        sleep_time = int(os.environ.get("BEAKER_REPLICA_RANK", "0")) * interval
        logger.info(f"Beaker job sleeping for {sleep_time} seconds to stagger model downloads")
        await asyncio.sleep(sleep_time)

    if args.workspace_profile:
        workspace_session = boto3.Session(profile_name=args.workspace_profile)
        workspace_s3 = workspace_session.client("s3")

    if args.pdf_profile:
        pdf_session = boto3.Session(profile_name=args.pdf_profile)
        pdf_s3 = pdf_session.client("s3")

    # We need poppler to load the initial pdfs, even if we are not processing them here
    check_poppler_version()

    # Create work queue
    if args.workspace.startswith("s3://"):
        work_queue = S3WorkQueue(workspace_s3, args.workspace)
    else:
        work_queue = LocalWorkQueue(args.workspace)

    if args.pdfs:
        logger.info("Got --pdfs argument, going to add to the work queue")
        pdf_work_paths = set()

        for pdf_path in args.pdfs:
            # Expand s3 paths
            if pdf_path.startswith("s3://"):
                logger.info(f"Expanding s3 glob at {pdf_path}")
                pdf_work_paths |= set(expand_s3_glob(pdf_s3, pdf_path))
            elif os.path.exists(pdf_path):
                if (
                    pdf_path.lower().endswith(".pdf")
                    or pdf_path.lower().endswith(".png")
                    or pdf_path.lower().endswith(".jpg")
                    or pdf_path.lower().endswith(".jpeg")
                ):
                    if open(pdf_path, "rb").read(4) == b"%PDF":
                        logger.info(f"Loading file at {pdf_path} as PDF document")
                        pdf_work_paths.add(pdf_path)
                    elif is_png(pdf_path) or is_jpeg(pdf_path):
                        logger.info(f"Loading file at {pdf_path} as image document")
                        pdf_work_paths.add(pdf_path)
                    else:
                        logger.warning(f"File at {pdf_path} is not a valid PDF")
                elif pdf_path.lower().endswith(".txt"):
                    logger.info(f"Loading file at {pdf_path} as list of paths")
                    with open(pdf_path, "r") as f:
                        pdf_work_paths |= set(filter(None, (line.strip() for line in f)))
                else:
                    raise ValueError(f"Unsupported file extension for {pdf_path}")
            else:
                raise ValueError("pdfs argument needs to be either a local path, an s3 path, or an s3 glob pattern...")

        logger.info(f"Found {len(pdf_work_paths):,} total pdf paths to add")

        # Estimate average pages per pdf
        sample_size = min(100, len(pdf_work_paths))
        sampled_pdfs = random.sample(list(pdf_work_paths), sample_size)
        page_counts = []

        for pdf in tqdm(sampled_pdfs, desc="Sampling PDFs to calculate optimal length"):
            try:
                # Download the PDF to a temp file
                with tempfile.NamedTemporaryFile(suffix=".pdf") as tmp_file:
                    tmp_file.write(get_s3_bytes(pdf_s3, pdf))
                    tmp_file.flush()
                    if is_png(tmp_file.name) or is_jpeg(tmp_file.name):
                        page_counts.append(1)
                    else:
                        reader = PdfReader(tmp_file.name)
                        page_counts.append(len(reader.pages))
            except Exception as e:
                logger.warning(f"Failed to read {pdf}: {e}")

        if page_counts:
            avg_pages_per_pdf = sum(page_counts) / len(page_counts)
        else:
            logger.warning("Could not read any PDFs to estimate average page count.")
            avg_pages_per_pdf = 10  # Default to 10 pages per PDF if sampling fails

        items_per_group = max(1, int(args.pages_per_group / avg_pages_per_pdf))
        logger.info(f"Calculated items_per_group: {items_per_group} based on average pages per PDF: {avg_pages_per_pdf:.2f}")

        # Now call populate_queue
        await work_queue.populate_queue(pdf_work_paths, items_per_group)

    if args.stats:
        print_stats(args, work_queue)
        return

    if args.beaker:
        submit_beaker_job(args)
        return

    # If you get this far, then you are doing inference and need a GPU
    # check_sglang_version()
    check_torch_gpu_available()

    logger.info(f"Starting pipeline with PID {os.getpid()}")

    # Download the model before you do anything else
    model_name_or_path = await download_model(args.model)

    # Initialize the work queue
    qsize = await work_queue.initialize_queue()

    if qsize == 0:
        logger.info("No work to do, exiting")
        return
    # Create a semaphore to control worker access
    # We only allow one worker to move forward with requests, until the server has no more requests in its queue
    # This lets us get full utilization by having many workers, but also to be outputting dolma docs as soon as possible
    # As soon as one worker is no longer saturating the gpu, the next one can start sending requests
    semaphore = asyncio.Semaphore(1)

    vllm_server = asyncio.create_task(vllm_server_host(model_name_or_path, args, semaphore))

    await vllm_server_ready()

    metrics_task = asyncio.create_task(metrics_reporter(work_queue))

    # Create worker tasks to process the queue concurrently.
    worker_tasks = []
    for i in range(args.workers):
        task = asyncio.create_task(worker(args, work_queue, semaphore, worker_id=i))
        worker_tasks.append(task)

    # Wait for all worker tasks to finish
    await asyncio.gather(*worker_tasks)

    # Wait for server to stop
    process_pool.shutdown(wait=False)

    vllm_server.cancel()
    metrics_task.cancel()

    # Output final metrics summary
    metrics_summary = metrics.get_metrics_summary()
    logger.info("=" * 80)
    logger.info("FINAL METRICS SUMMARY")
    logger.info("=" * 80)
    logger.info(f"Total elapsed time: {metrics_summary['elapsed_time_seconds']:.2f} seconds")

    # Output token counts and rates
    total_metrics = metrics_summary["total_metrics"]
    rates = metrics_summary["rates"]

    logger.info(f"Total Server Input tokens: {total_metrics.get('server_input_tokens', 0):,}")
    logger.info(f"Total Server Output tokens: {total_metrics.get('server_output_tokens', 0):,}")

    logger.info(f"Finished input tokens: {total_metrics.get('finished_input_tokens', 0):,}")
    logger.info(f"Finished output tokens: {total_metrics.get('finished_output_tokens', 0):,}")

    logger.info(f"Completed pages: {total_metrics.get('completed_pages', 0):,}")
    logger.info(f"Failed pages: {total_metrics.get('failed_pages', 0):,}")
    logger.info(
        f"Page Failure rate: {total_metrics.get('failed_pages', 0) / max(total_metrics.get('completed_pages', 0) + total_metrics.get('failed_pages', 0), 1) * 100:.2f}%"
    )

    # Output rates
    if "server_input_tokens_per_sec" in rates:
        logger.info(f"Server Input tokens/sec rate: {rates['server_input_tokens_per_sec']:.2f}")
    if "server_output_tokens_per_sec" in rates:
        logger.info(f"Server Output tokens/sec rate: {rates['server_output_tokens_per_sec']:.2f}")
    if "finished_input_tokens_per_sec" in rates:
        logger.info(f"Finished Input tokens/sec rate: {rates['finished_input_tokens_per_sec']:.2f}")
    if "finished_output_tokens_per_sec" in rates:
        logger.info(f"Finished Output tokens/sec rate: {rates['finished_output_tokens_per_sec']:.2f}")

    logger.info("=" * 80)
    logger.info("Work done")


if __name__ == "__main__":
    asyncio.run(main())<|MERGE_RESOLUTION|>--- conflicted
+++ resolved
@@ -1004,14 +1004,9 @@
         default="allenai/olmOCR-7B-0225-preview",
     )
     parser.add_argument("--model_max_context", type=int, default="8192", help="Maximum context length that the model was fine tuned under")
-<<<<<<< HEAD
-    parser.add_argument("--target_longest_image_dim", type=int, help="Dimension on longest side to use for rendering the pdf pages", default=1024)
-    parser.add_argument("--target_anchor_text_len", type=int, help="Maximum amount of anchor text to use (characters)", default=6000)
-=======
     parser.add_argument("--target_longest_image_dim", type=int, help="Dimension on longest side to use for rendering the pdf pages", default=1280)
     parser.add_argument("--target_anchor_text_len", type=int, help="Maximum amount of anchor text to use (characters)", default=-1)
     parser.add_argument("--guided_decoding", action="store_true", help="Enable guided decoding for model YAML type outputs")
->>>>>>> f014c2aa
 
     # Beaker/job running stuff
     parser.add_argument("--beaker", action="store_true", help="Submit this job to beaker instead of running locally")
